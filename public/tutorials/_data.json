{
  "all-about-truffle-networks": {
    "title": "All about Truffle Networks",
    "date": "2018-07-13",
    "author": "John McDowall",
    "published": false
  },
  "chain-forking-exploiting-the-dao": {
    "title": "Chain Forking and Dynamic Analysis: Exploiting The DAO",
    "date": "2016-09-26",
    "author": "Tim Coulter",
    "published": true
  },
  "using-infura-custom-provider": {
    "title": "Using Infura (or a custom provider)",
    "date": "2016-09-16",
    "author": "Tim Coulter",
    "published": true
  },
  "truffle-and-metamask": {
    "title": "Truffle and Metamask",
    "date": "2016-07-01",
    "author": "Tim Coulter",
    "published": true
  },
  "solidity-unit-tests": {
    "title": "Beta: Solidity Unit Tests",
    "date": "2016-09-01",
    "author": "Tim Coulter",
    "published": true
  },
  "package-management": {
    "title": "Beta: Package Management",
    "date": "2016-09-15",
    "author": "Tim Coulter",
    "published": true
  },
  "bundling-with-webpack": {
    "title": "Bundling with Webpack",
    "date": "2016-09-16",
    "author": "Tim Coulter",
    "published": true
  },
  "deploying-to-the-live-network": {
    "title": "Deploying to the Live Network",
    "date": "2016-09-16",
    "author": "Tim Coulter",
    "published": true
  },
  "how-to-install-truffle-and-testrpc-on-windows-for-blockchain-development": {
    "title": "How to install Truffle & TestRPC on Windows for Blockchain Development",
    "date": "2016-11-18",
    "author": "David Burela",
    "published": true
  },
  "configuring-visual-studio-code": {
    "title": "Configuring Visual Studio code for Ethereum Blockchain Development",
    "date": "2016-11-18",
    "author": "David Burela",
    "published": true
  },
  "ethereum-devops-truffle-testrpc-vsts": {
    "title": "Ethereum DevOps with Truffle, TestRPC & Visual Studio Team Services",
    "date": "2016-12-23",
    "author": "David Burela",
    "published": true
  },
  "upgrading-from-truffle-2-to-3": {
    "title": "Upgrading from Truffle 2.0 to 3.0 - a Guide",
    "date": "2017-02-01",
    "author": "Tim Coulter",
    "published": true
  },
  "creating-a-cli-with-truffle-3": {
    "title": "Creating an Ethereum-enabled command line tool with Truffle 3.0",
    "date": "2017-02-09",
    "author": "Doug von Kohorn",
    "published": true
  },
  "testing-for-throws-in-solidity-tests": {
    "title": "Testing for throws in Solidity Tests",
    "date": "2017-02-13",
    "author": "Simon de la Rouviere",
    "published": true
  },
  "building-testing-frontend-app-truffle-3": {
    "title": "Building & Testing a Frontend App with Truffle 3.0",
    "date": "2017-02-14",
    "author": "Doug von Kohorn",
    "published": true
  },
<<<<<<< HEAD
  "ethereum-overview": {
    "title": "Ethereum Overview",
    "date": "2017-05-02",
    "author": "Josh Quintal",
    "published": false
  },
  "pet-shop": {
    "title": "Ethereum Pet Shop",
    "date": "2017-05-02",
    "author": "Josh Quintal",
=======
  "building-dapps-for-quorum-private-enterprise-blockchains": {
    "title": "Building dapps for Quorum: Private Enterprise Blockchains",
    "date": "2017-05-07",
    "author": "Tim Coulter",
>>>>>>> 244f2a5c
    "published": false
  }
}<|MERGE_RESOLUTION|>--- conflicted
+++ resolved
@@ -89,7 +89,6 @@
     "author": "Doug von Kohorn",
     "published": true
   },
-<<<<<<< HEAD
   "ethereum-overview": {
     "title": "Ethereum Overview",
     "date": "2017-05-02",
@@ -100,12 +99,12 @@
     "title": "Ethereum Pet Shop",
     "date": "2017-05-02",
     "author": "Josh Quintal",
-=======
+    "published": false
+  },
   "building-dapps-for-quorum-private-enterprise-blockchains": {
     "title": "Building dapps for Quorum: Private Enterprise Blockchains",
     "date": "2017-05-07",
     "author": "Tim Coulter",
->>>>>>> 244f2a5c
     "published": false
   }
 }