--- conflicted
+++ resolved
@@ -148,17 +148,7 @@
 
 ```javascript
 const MyOtherContract = MyContract.clone(1337);
-<<<<<<< HEAD
-```
-
-#### `MyContract.timeout(block_timeout)`
-This method allows you to set the block timeout for transactions.  Contract instances created from this abstraction will have the specified transaction block timeout.  This means that if a transaction does not immediately get mined, it will retry for the specified number of blocks.
-
-#### `MyContract.autoGas(<boolean>)`
-If this is set to true, instances created from this abstraction will use `web3.eth.estimateGas` and then apply a gas multiplier to determine the amount of gas to include with the transaction.  The default value for this is `true`.  See [gasMultiplier](/docs/truffle/reference/contract-abstractions#-code-mycontract-gasmultiplier-gas_multiplier-code-).
-
-#### `MyContract.gasMultiplier(gas_multiplier)`
-This is the value used when `autoGas` is enabled to determine the amount of gas to include with transactions.  The gas is computed by using `web3.eth.estimateGas` and multiplying it by the gas multiplier.  The default value is `1.25`.
+```
 
 #### `MyContract.numberFormat(number_type)`
 You can use this method to set the number format that abstraction methods return.  The default behavior is to return BN.
@@ -166,8 +156,6 @@
 // Choices are:  `["BigNumber", "BN", "String"].
 const Example = artifacts.require('Example');
 Example.numberFormat = 'BigNumber';
-=======
->>>>>>> 18e92280
 ```
 
 #### `MyContract.timeout(block_timeout)`
