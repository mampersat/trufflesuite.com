---
title: "Truffle | Truffle Commands"
layout: "docs.hbs"
---
# Truffle Commands

This section will describe every command available in the Truffle application.


## Usage

All commands are in the following form:

```shell
truffle <command> [options]
```

Passing no arguments is equivalent to `truffle help`, which will display a list of all commands and then exit.


## Available commands


### build

Execute build pipeline (if configuration present).

```shell
truffle build
```

Requires the `build` key to be present in the configuration. See the [Building your application](/docs/getting_started/build) and [Build processes](/docs/advanced/build_processes) sections for more details.

<p class="alert alert-warning">
**Alert**: This command is deprecated. Please use third-party build tools like webpack or grunt, or see our [Truffle Boxes](/boxes) for an example.
</p>


### compile

Compile contract source files.

```shell
truffle compile [--list <filter>] [--all] [--network <name>]
```

This will only compile contracts that have changed since the last compile, unless otherwise specified.

Options:

* `--list <filter>`: List all recent stable releases from solc-bin. If filter is specified then it will display only that type of release or docker tags.  The filter parameter must be one of the following: prereleases, releases, latestRelease or docker.
* `--all`: Compile all contracts instead of only the contracts changed since last compile.
* `--network <name>`: Specify the network to use, saving artifacts specific to that network. Network name must exist in the configuration.
* `--list <filter>`: List all recent stable releases from solc-bin.  If filter is specified then it will display only that type of release or docker tags. The filter parameter must be one of the following: prereleases, releases, latestRelease or docker.


### console

Run a console with contract abstractions and commands available.

```shell
truffle console [--network <name>] [--verbose-rpc]
```

Spawns an interface to interact with contracts via the command line. Additionally, many Truffle commands are available within the console (without the `truffle` prefix).

Requires an external Ethereum client, such as [Ganache](/docs/ganache/using) or geth. For a console that creates a development and test environment, use `truffle develop`.

See the [Using the console](/docs/getting_started/console) section for more details.

Options:

* `--network <name>`: Specify the network to use. Network name must exist in the configuration.
* `--verbose-rpc`: Log communication between Truffle and the Ethereum client.


### create

Helper to create new contracts, migrations and tests.

```shell
truffle create <artifact_type> <ArtifactName>
```

Options:

* `<artifact_type>`: Create a new artifact where artifact_type is one of the following: contract, migration or test. The new artifact is created along with one of the following files: `contracts/ArtifactName.sol`, `migrations/####_artifact_name.js` or `tests/artifact_name.js`. (required)
* `<ArtifactName>`: Name of new artifact. (required)

Camel case names of artifacts will be converted to underscore-separated file names for the migrations and tests. Number prefixes for migrations are automatically generated.


### debug

Interactively debug any transaction on the blockchain.

```shell
truffle debug <transaction_hash>
```

Will start an interactive debugging session on a particular transaction. Allows you to step through each action and replay. See the [Debugging your contracts](/docs/getting_started/debugging) section for more details.

<p class="alert alert-warning">
**Alert**: This command is considered experimental.
</p>


Option:

* `<transaction_hash>`: Transaction ID to use for debugging. (required)


### deploy

Alias for `migrate`. See `migrate` for details.


### develop

Open a console with a development blockchain

```shell
truffle develop
```

Spawns a local development blockchain, and allows you to interact with contracts via the command line. Additionally, many Truffle commands are available within the console (without the `truffle` prefix).

If you want an interactive console but want to use an existing blockchain, use `truffle console`.

See the [Using the console](/docs/getting_started/console) section for more details.


### exec

Execute a JS module within the Truffle environment.

```shell
truffle exec <script.js> [--network <name>] [--compile]
```

This will include `web3`, set the default provider based on the network specified (if any), and include your contracts as global objects while executing the script. Your script must export a function that Truffle can run.

See the [Writing external scripts](/docs/getting_started/scripts) section for more details.

Options:

* `<script.js>`: JavaScript file to be executed. Can include path information if the script does not exist in the current directory. (required)
* `--network <name>`: Specify the network to use, using artifacts specific to that network. Network name must exist in the configuration.
* `--compile`: Compile contracts before executing the script.


### help

Display a list of all commands or information about a specific command.

```shell
<<<<<<< HEAD
truffle help [<command>]
```

Option:

* `<command>`: Display usage information about the specified command.
=======
truffle help [<command_name>]
```

Optional parameters:

Add a `<command_name>` to see a description and the available options for that command.
>>>>>>> 0cb55442

### init

Initialize new and empty Ethereum project

```shell
truffle init [--force]
```

<<<<<<< HEAD
Creates a new and empty Truffle project within the current working directory. The current working directory must be empty unless the `--force` option is specified.
=======
Creates a new and empty Truffle project within the current working directory.

Optional parameters:

* `--force`: Initialize project in the current directory regardless of its state. Be careful, this will potentially overwrite files that exist in the directory.
>>>>>>> 0cb55442

<p class="alert alert-warning">
**Alert**: Older versions of Truffle used `truffle init bare` to create an empty project. This usage has been deprecated. Those looking for the MetaCoin example that used to be available through `truffle init` should use `truffle unbox MetaCoin` instead.
</p>

Option:

* `--force`: Initialize project regardless of the current working directory's state. Be careful, this could overwrite existing files that have name conflicts.


### install

Install a package from the Ethereum Package Registry.

```shell
truffle install <package_name>[@<version>]
```

Options:

* `<package_name>`: Name of the package as listed in the Ethereum Package Registry. (required)
* `@<version>`: When specified, will install a specific version of the package, otherwise will install the latest version.

See the [Package Management with EthPM](/docs/getting_started/packages-ethpm) section for more details.


### migrate

Run migrations to deploy contracts.

```shell
truffle migrate [--reset] [-f <number>] [--network <name>] [--compile-all] [--verbose-rpc] [--dry-run] [--interactive]
```

Unless specified, this will run from the last completed migration. See the [Migrations](/docs/getting_started/migrations) section for more details.

Options:

* `--reset`: Run all migrations from the beginning, instead of running from the last completed migration.
* `-f <number>`: Run contracts from a specific migration. The number refers to the prefix of the migration file.
* `--network <name>`: Specify the network to use, saving artifacts specific to that network. Network name must exist in the configuration.
* `--compile-all`: Compile all contracts instead of intelligently choosing which contracts need to be compiled.
* `--verbose-rpc`: Log communication between Truffle and the Ethereum client.
<<<<<<< HEAD
* `--dry-run`: Fork the network specified and only perform a test migration.
* `--interactive`: Prompt to confirm that the user wants to proceed after the dry run.

=======
* `--interactive`: Prompt to confirm that the user wants to proceed after the dry run.
>>>>>>> 0cb55442

### networks

Show addresses for deployed contracts on each network.

```shell
truffle networks [--clean]
```

Use this command before publishing your package to see if there are any extraneous network artifacts you don't want published. With no options specified, this package will simply output the current artifact state.

Option:

* `--clean`: Remove all network artifacts that aren't associated with a named network.


### opcode

Print the compiled opcodes for a given contract.

```shell
truffle opcode <contract_name>
```

Options:

* `<contract_name>`: Name of the contract to print opcodes for. Must be a contract name, not a file name. (required)


### publish

Publish a package to the Ethereum Package Registry.

```shell
truffle publish
```

All parameters are pulled from your project's configuration file. Takes no arguments. See the [Package Management with EthPM](/docs/getting_started/packages-ethpm) section for more details.

### run

<p class="alert alert-warning">
**Note**: This feature is new and still in a barebones state. Please let us
know how we can improve it!
</p>

Run a third-party plugin command

```shell
truffle run <command>
```

Parameters:

* `<command>`: Name of a command defined by an installed plugin.

Install plugins as NPM package dependencies and [configure Truffle](/docs/truffle/reference/configuration#plugins)
to recognize the plugin. For more information, see [Third-Party Plugin Commands](/docs/truffle/getting-started/writing-external-scripts#third-party-plugin-commands).


### serve

Serve the built app from `http://127.0.0.1:8080`, rebuilding and redeploying changes as needed. Similar to `truffle watch`, but with the web server component added.

```shell
truffle serve [-p <port>] [--network <name>]
```

Options:

* `-p <port>`: Specify the port to serve on. Default is 8080.
* `--network <name>`: Specify the network to use, using artifacts specific to that network. Network name must exist in the configuration.

<p class="alert alert-warning">
**Alert**: This command is deprecated. Please use third-party development servers like [webpack-dev-server](https://github.com/webpack/webpack-dev-server) instead. See our [Webpack Truffle Box](/boxes/webpack) for an example.
</p>


### test

Run JavaScript and Solidity tests.

```shell
<<<<<<< HEAD
truffle test [<test_file>] [--compile-all] [--network <name>] [--verbose-rpc]
=======
truffle test <test_file> [--compile-all] [--network <name>] [--verbose-rpc] [--show-events]
>>>>>>> 0cb55442
```

Runs some or all tests within the `test/` directory as specified. See the section on [Testing your contracts](/docs/getting_started/testing) for more information.

Options:

* `<test_file>`: Name of the test file to be run. Can include path information if the file does not exist in the current directory.
* `--compile-all`: Compile all contracts instead of intelligently choosing which contracts need to be compiled.
* `--network <name>`: Specify the network to use, using artifacts specific to that network. Network name must exist in the configuration.
* `--verbose-rpc`: Log communication between Truffle and the Ethereum client.
* `--show-events`: Log all contract events.

### unbox

Download a Truffle Box, a pre-built Truffle project.

```shell
truffle unbox <box_name>
```

Downloads a [Truffle Box](/boxes) to the current working directory. See the [list of available boxes](/boxes).

<<<<<<< HEAD
Options:
=======
You can also design and create your own boxes!  See the section on [Truffle boxes](docs/truffle/getting-started/truffle-boxes) for more information.

Parameters:
>>>>>>> 0cb55442

* `<box_name>`: Name of the Truffle Box. (required)

Optional parameters:

* `--force`: Unbox project in the current directory regardless of its state. Be careful, this will potentially overwrite files that exist in the directory.


### version

Show version number and exit.

```shell
truffle version
```

### watch

Watch filesystem for changes and rebuild the project automatically.

```shell
truffle watch
```

This command will initiate a watch for changes to contracts, application, and configuration files. When there's a change, it will rebuild the app as necessary. Similar to `truffle serve`, but without the web server component.

<p class="alert alert-warning">
**Alert**: This command is deprecated. Please use external tools to watch for filesystem changes and rerun tests.
</p><|MERGE_RESOLUTION|>--- conflicted
+++ resolved
@@ -51,7 +51,6 @@
 * `--list <filter>`: List all recent stable releases from solc-bin. If filter is specified then it will display only that type of release or docker tags.  The filter parameter must be one of the following: prereleases, releases, latestRelease or docker.
 * `--all`: Compile all contracts instead of only the contracts changed since last compile.
 * `--network <name>`: Specify the network to use, saving artifacts specific to that network. Network name must exist in the configuration.
-* `--list <filter>`: List all recent stable releases from solc-bin.  If filter is specified then it will display only that type of release or docker tags. The filter parameter must be one of the following: prereleases, releases, latestRelease or docker.
 
 
 ### console
@@ -112,7 +111,7 @@
 
 ### deploy
 
-Alias for `migrate`. See `migrate` for details.
+Alias for `migrate`. See [migrate](/docs/truffle/reference/truffle-commands#migrate) for details.
 
 
 ### develop
@@ -154,21 +153,13 @@
 Display a list of all commands or information about a specific command.
 
 ```shell
-<<<<<<< HEAD
 truffle help [<command>]
 ```
 
 Option:
 
 * `<command>`: Display usage information about the specified command.
-=======
-truffle help [<command_name>]
-```
-
-Optional parameters:
-
-Add a `<command_name>` to see a description and the available options for that command.
->>>>>>> 0cb55442
+
 
 ### init
 
@@ -178,15 +169,7 @@
 truffle init [--force]
 ```
 
-<<<<<<< HEAD
-Creates a new and empty Truffle project within the current working directory. The current working directory must be empty unless the `--force` option is specified.
-=======
 Creates a new and empty Truffle project within the current working directory.
-
-Optional parameters:
-
-* `--force`: Initialize project in the current directory regardless of its state. Be careful, this will potentially overwrite files that exist in the directory.
->>>>>>> 0cb55442
 
 <p class="alert alert-warning">
 **Alert**: Older versions of Truffle used `truffle init bare` to create an empty project. This usage has been deprecated. Those looking for the MetaCoin example that used to be available through `truffle init` should use `truffle unbox MetaCoin` instead.
@@ -230,13 +213,9 @@
 * `--network <name>`: Specify the network to use, saving artifacts specific to that network. Network name must exist in the configuration.
 * `--compile-all`: Compile all contracts instead of intelligently choosing which contracts need to be compiled.
 * `--verbose-rpc`: Log communication between Truffle and the Ethereum client.
-<<<<<<< HEAD
 * `--dry-run`: Fork the network specified and only perform a test migration.
 * `--interactive`: Prompt to confirm that the user wants to proceed after the dry run.
 
-=======
-* `--interactive`: Prompt to confirm that the user wants to proceed after the dry run.
->>>>>>> 0cb55442
 
 ### networks
 
@@ -261,7 +240,7 @@
 truffle opcode <contract_name>
 ```
 
-Options:
+Option:
 
 * `<contract_name>`: Name of the contract to print opcodes for. Must be a contract name, not a file name. (required)
 
@@ -289,9 +268,9 @@
 truffle run <command>
 ```
 
-Parameters:
-
-* `<command>`: Name of a command defined by an installed plugin.
+Option:
+
+* `<command>`: Name of a command defined by an installed plugin. (required)
 
 Install plugins as NPM package dependencies and [configure Truffle](/docs/truffle/reference/configuration#plugins)
 to recognize the plugin. For more information, see [Third-Party Plugin Commands](/docs/truffle/getting-started/writing-external-scripts#third-party-plugin-commands).
@@ -320,11 +299,7 @@
 Run JavaScript and Solidity tests.
 
 ```shell
-<<<<<<< HEAD
-truffle test [<test_file>] [--compile-all] [--network <name>] [--verbose-rpc]
-=======
-truffle test <test_file> [--compile-all] [--network <name>] [--verbose-rpc] [--show-events]
->>>>>>> 0cb55442
+truffle test [<test_file>] [--compile-all] [--network <name>] [--verbose-rpc] [--show-events]
 ```
 
 Runs some or all tests within the `test/` directory as specified. See the section on [Testing your contracts](/docs/getting_started/testing) for more information.
@@ -337,6 +312,7 @@
 * `--verbose-rpc`: Log communication between Truffle and the Ethereum client.
 * `--show-events`: Log all contract events.
 
+
 ### unbox
 
 Download a Truffle Box, a pre-built Truffle project.
@@ -347,18 +323,11 @@
 
 Downloads a [Truffle Box](/boxes) to the current working directory. See the [list of available boxes](/boxes).
 
-<<<<<<< HEAD
-Options:
-=======
 You can also design and create your own boxes!  See the section on [Truffle boxes](docs/truffle/getting-started/truffle-boxes) for more information.
 
-Parameters:
->>>>>>> 0cb55442
+Options:
 
 * `<box_name>`: Name of the Truffle Box. (required)
-
-Optional parameters:
-
 * `--force`: Unbox project in the current directory regardless of its state. Be careful, this will potentially overwrite files that exist in the directory.
 
 
@@ -378,7 +347,7 @@
 truffle watch
 ```
 
-This command will initiate a watch for changes to contracts, application, and configuration files. When there's a change, it will rebuild the app as necessary. Similar to `truffle serve`, but without the web server component.
+This command will initiate a watch for changes to contracts, application, and configuration files. When there's a change, it will rebuild the app as necessary.
 
 <p class="alert alert-warning">
 **Alert**: This command is deprecated. Please use external tools to watch for filesystem changes and rerun tests.
