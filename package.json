--- conflicted
+++ resolved
@@ -4,10 +4,6 @@
   "description": "",
   "main": "index.js",
   "scripts": {
-<<<<<<< HEAD
-    "build": "node ./scripts/build.js",
-    "dev": "node ./scripts/dev.js"
-=======
     "test": "echo \"Error: no test specified\" && exit 1",
     "dev": "node ./scripts/dev.js",
     "uglify": "recursive-uglifyjs build/js && recursive-uglifyjs build/dashboard",
@@ -15,7 +11,6 @@
     "build": "npm run compile",
     "postcompile": "npm run uglify && npm run imagemin",
     "imagemin": "imagemin ./src/img/ build/img/ --optimizationLevel 3 --progressive && imagemin ./src/dashboard/images build/dashboard/images --optimizationLevel 3 --progressive"
->>>>>>> eb64a5d3
   },
   "author": "",
   "license": "ISC",
